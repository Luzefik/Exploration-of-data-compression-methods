--- conflicted
+++ resolved
@@ -789,11 +789,7 @@
    "name": "python",
    "nbconvert_exporter": "python",
    "pygments_lexer": "ipython3",
-<<<<<<< HEAD
-   "version": "3.12.8"
-=======
    "version": "3.12.5"
->>>>>>> e5f9ccfd
   }
  },
  "nbformat": 4,
